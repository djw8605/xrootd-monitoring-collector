
REGISTER '/home/ivukotic/piggybank-0.14.0.jar' ;

REGISTER '/usr/lib/pig/lib/avro-*.jar';
REGISTER '/usr/lib/pig/lib/jackson-*.jar';
REGISTER '/usr/lib/pig/lib/json-*.jar';
REGISTER '/usr/lib/pig/lib/jython-*.jar';
REGISTER '/usr/lib/pig/lib/snappy-*.jar';

--REGISTER 'cleanup.py' using jython as cleanfuncs;

RAW = LOAD '/user/ivukotic/IlijaCollector/SummaryStream.$INPF.*' as (x:chararray); 

<<<<<<< HEAD
-- RAWL = LIMIT RAW 1000;
-- dump RAWL;
=======
RAWL = LIMIT RAW 1000;
dump RAWL;
>>>>>>> 7c8655dc

--cleaned = foreach RAW generate FLATTEN(cleanfuncs.XMLtoNTUP(x));
--dump cleaned;

STORE grouped into 'Summary/Cleaned/cleaned.$INPF';

-- grouped = group cleaned by (SITE, SRC, TOS);
-- gr = foreach grouped generate FLATTEN(group), cleaned.TOD, cleaned.TOE, cleaned.IN, cleaned.OUT ;

-- l = LIMIT gr 1000;
-- dump l;  <|MERGE_RESOLUTION|>--- conflicted
+++ resolved
@@ -11,13 +11,8 @@
 
 RAW = LOAD '/user/ivukotic/IlijaCollector/SummaryStream.$INPF.*' as (x:chararray); 
 
-<<<<<<< HEAD
 -- RAWL = LIMIT RAW 1000;
 -- dump RAWL;
-=======
-RAWL = LIMIT RAW 1000;
-dump RAWL;
->>>>>>> 7c8655dc
 
 --cleaned = foreach RAW generate FLATTEN(cleanfuncs.XMLtoNTUP(x));
 --dump cleaned;

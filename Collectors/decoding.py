
from collections import namedtuple
import requests
import struct
import sys
<<<<<<< HEAD
import json
=======
import urllib.parse
>>>>>>> ab8a2af1

header = namedtuple("header", ["code", "pseq", "plen", "server_start"])
mapheader = namedtuple("mapheader", ["dictID", "info"])

userid   = namedtuple("userid", ["protocol", "username", "pid", "sid", "host"])
authinfo = namedtuple("authinfo", ["ap", "dn", "hn", "on", "rn", "gn", "info", 'execname', 'moninfo', "inetv"])
srvinfo  = namedtuple("srvinfo", ["program", "version", "instance", "port", "site", "addr"])
prginfo  = namedtuple("prginfo", ["xfn", "tod", "sz", "at", "ct", "mt", "fn"])
xfrinfo  = namedtuple("xfrinfo", ["lfn", "tod", "sz", "tm", "op", "rc", "pd"])

fileOpen  = namedtuple("fileOpen",  ["rectype", "recFlag", "recSize", "fileID", "fileSize", "userID", "fileName"])
fileXfr   = namedtuple("fileXfr",   ["rectype", "recFlag", "recSize", "fileID", "read", "readv", "write"])
fileClose = namedtuple("fileClose", ["rectype", "recFlag", "recSize", "fileID", "read", "readv", "write", "ops"])
fileTime  = namedtuple("fileTime",  ["rectype", "recFlag", "recSize", "isXfr_recs", "total_recs", "tBeg", "tEnd", "sid"])
fileDisc  = namedtuple("fileDisc",  ["rectype", "recFlag", "recSize", "userID"])
ops       = namedtuple("ops", ["read", "readv", "write", "rsMin", "rsMax", "rsegs", "rdMin", "rdMax", "rvMin", "rvMax", "wrMin", "wrMax"])
gstream   = namedtuple("gstream", ["begin", "end", "ident", "events"])

def userInfo(message):
    c = message
    if b'/' in message:
        prot, c = message.split(b'/', 1)
    hind = c.rfind(b'@')
    host = c[hind + 1:]
    c = c[:hind]
    c, sid = c.split(b':', 1)
    hind = c.rfind(b'.')
    pid = c[hind + 1:]
    user = c[:hind]
    pi = 0
    si = 0
    try:
        pi = int(pid)
        si = int(sid)
    except ValueError:
        print("serious value error: ", pid, sid, "message was:", message)
    return userid(prot, user, pi, si, host)

def revUserInfo(useridStruct):
    return str.encode("{}/{}.{}:{}@{}".format(useridStruct.protocol, useridStruct.username, useridStruct.pid, useridStruct.sid, useridStruct.host))


def authorizationInfo(message):
    if isinstance(message, str):
        message = message.encode('utf-8')
    r = message.split(b'&')
    ap = dn = hn = on = rn = gn = info = execname = moninfo = inetv = b''
    for i in r:
        kv = i.split(b'=', 1)
        if len(kv) == 2:
            if kv[0] == b'p':
                ap = kv[1]
            elif kv[0] == b'n':
                dn = kv[1]
            elif kv[0] == b'h':
                hn = kv[1]
            elif kv[0] == b'o':
                on = kv[1]
            elif kv[0] == b'r':
                rn = kv[1]
            elif kv[0] == b'g':
                gn = kv[1]
            elif kv[0] == b'm':
                info = kv[1]
            elif kv[0] == b'I':
                inetv = kv[1]
            elif kv[0] == b'x':
                execname = kv[1]
            elif kv[0] == b'y':
                moninfo = kv[1]
    return authinfo(ap, dn, hn, on, rn, gn, info, execname, moninfo, inetv)

def revAuthorizationInfo(authinfo):
    # ["ap", "dn", "hn", "on", "rn", "gn", "info", 'execname', 'moninfo', "inetv"])
    # [&p=ap&n=[dn]&h=[hn]&o=[on]&r=[rn]&g=[gn]&m=[info]][loginfo]
    # &x=[xeqname]&y=[minfo]&I={4|6}
    message = "&p=" + authinfo.ap
    message += "&n=" + authinfo.dn
    message += "&h=" + authinfo.hn
    message += "&o=" + authinfo.on
    message += "&r=" + authinfo.rn
    message += "&g=" + authinfo.gn
    message += "&m=" + authinfo.info
    message += "&x=" + authinfo.execname
    message += "&y=" + authinfo.moninfo
    message += "&I=" + authinfo.inetv

    return str.encode(message)

def serverInfo(message, addr):
    r = dict(urllib.parse.parse_qsl(message))
    pgm  = r.get(b'pgm',  None)
    ver  = r.get(b'ver',  None)
    inst = r.get(b'inst', None)
    port = r.get(b'port', None)
    site = r.get(b'site', None)
    return srvinfo(pgm, ver, inst, port, site, addr)

def revServerInfo(serverInfoStruct):
    """
    &pgm=prog&ver=vname&inst=iname&port=pnum&site=sname
    ["program", "version", "instance", "port", "site", "addr"]
    """
    message = "&pgm=" + serverInfoStruct.program
    message += "&ver=" + serverInfoStruct.version
    message += "&inst=" + serverInfoStruct.instance
    message += "&port=" + serverInfoStruct.port
    message += "&site=" + serverInfoStruct.site
    return str.encode(message)


def purgeInfo(message):
    xfn, rest = message.split(b'\n')
    r = rest.split(b"&")
    tod = r[1].split(b'=')[1]
    sz = r[2].split(b'=')[1]
    at = r[3].split(b'=')[1]
    ct = r[4].split(b'=')[1]
    mt = r[5].split(b'=')[1]
    fn = r[6].split(b'=')[1]
    return prginfo(xfn, tod, sz, at, ct, mt, fn)


def xfrInfo(message):
    lfn, rest = message.split(b'\n')
    r = rest.split(b"&")
    tod = r[1].split(b'=')[1]
    sz = r[2].split(b'=')[1]
    tm = r[3].split(b'=')[1]
    op = r[4].split(b'=')[1]
    rc = r[5].split(b'=')[1]
    if len(r) == 7:
        pd = r[6].split(b'=')[1]
    else:
        pd = b''
    return xfrinfo([lfn, tod, sz, tm, op, rc, pd])

def gStream(message):
    # int, int, int64, null terminated string

    # Calculate the size of the string portion
    string_size = len(message) - 16
    up = gstream._make(struct.unpack("!IIQ" + str(string_size) + "s", message))

    # Events element is null terminated, remove the extranous null
    events = up.events.rstrip(b'\0').decode('utf-8').split("\n")
    parsed_events = []
    for event in events:
        parsed_events.append(json.loads(event))
    up.events = parsed_events
    return up


def MonFile(d):
    up = struct.unpack("!BBHI", d[:8])  # XrdXrootdMonHeader

    if up[0] == 0:  # isClose
        recOps = ()
        if up[1] & 0b010:  # hasOPS
            recOps = ops._make(struct.unpack("!IIIHHQIIIIII", d[32:80]))
        #if up[1] & 0b100:  # hasSSQ
        # forced Disconnect prior to close  forced =0x01, hasOPS =0x02, hasSSQ =0x04
        unpacked = struct.unpack("!BBHIQQQ", d[:32])
        unpacked = unpacked + (recOps,)
        return fileClose._make(unpacked)
    elif up[0] == 1:  # isOpen
        fO = struct.unpack("!BBHIQ", d[:16])
        if up[1] == 1:
            userId = struct.unpack("!I", d[16:20])[0]
            fileName = struct.unpack("!" + str(up[2] - 20) + "s", d[20:up[2]])[0].rstrip(b'\0')
        else:
            userId = 0
            fileName = b''
        return fileOpen._make(fO + (userId, fileName))
    elif up[0] == 2:  # isTime
        if up[2] == 16:  # this and next 3 lines can be removed after the fixed montiring stream is deployed.
            t = struct.unpack("!BBHHHII", d[:16])
            return fileTime(t[0], t[1], t[2], t[3], t[4], 0, 0, t[5], t[6])
        else:
            return fileTime._make(struct.unpack("!BBHHHIIQ", d[:24]))
    elif up[0] == 3:  # isXfr
        # print "isXfr ..."
        return fileXfr._make(struct.unpack("!BBHIQQQ", d[:32]))
    else:  # isDisc up[0]==4
        return fileDisc._make(up)


class bcolors:
    HEADER = '\033[95m'
    OKBLUE = '\033[94m'
    OKGREEN = '\033[92m'
    WARNING = '\033[93m'
    FAIL = '\033[91m'
    ENDC = '\033[0m'
    BOLD = '\033[1m'
    UNDERLINE = '\033[4m'<|MERGE_RESOLUTION|>--- conflicted
+++ resolved
@@ -3,11 +3,8 @@
 import requests
 import struct
 import sys
-<<<<<<< HEAD
 import json
-=======
 import urllib.parse
->>>>>>> ab8a2af1
 
 header = namedtuple("header", ["code", "pseq", "plen", "server_start"])
 mapheader = namedtuple("mapheader", ["dictID", "info"])
